--- conflicted
+++ resolved
@@ -17,13 +17,8 @@
     "glob": "^7.1.6",
     "icns-lib": "^1.0.1",
     "jimp": "^0.14.0",
-<<<<<<< HEAD
-    "node-fetch": "^2.6.1",
+    "node-fetch": "^3.1.1",
     "plist": "^3.0.5"
-=======
-    "node-fetch": "^3.1.1",
-    "plist": "^3.0.1"
->>>>>>> 05676621
   },
   "devDependencies": {
     "@types/node": "^14.0.27",
